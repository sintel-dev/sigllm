import unittest

import numpy as np
import pytest

from sigllm.primitives.transformation import (
    Float2Scalar, Scalar2Float, _from_string_to_integer, format_as_integer, format_as_string,)


class FormatAsStringTest(unittest.TestCase):

    def test_format_as_string_default(self):

        data = np.array([[
            1, 2, 3, 4, 5
        ]])
        expected = np.array([
            '1,2,3,4,5'
        ])

        output = format_as_string(data)

        np.testing.assert_array_equal(output, expected)

    def test_format_as_string_space(self):

        data = np.array([[
            1, 2, 3, 4, 5
        ]])
        expected = np.array([
            '1 , 2 , 3 , 4 , 5'
        ])

        output = format_as_string(data, space=True)

        np.testing.assert_array_equal(output, expected)

    def test_format_as_string_sep(self):

        data = np.array([[
            1, 2, 3, 4, 5
        ]])
        expected = np.array([
            '1.2.3.4.5'
        ])

        output = format_as_string(data, sep='.')

        assert output == expected

    def test_format_as_string_decimal(self):

        data = np.array([[
            100, 200, 300, 400, 500
        ]])
        expected = np.array([
            '100,200,300,400,500'
        ])

        output = format_as_string(data)

        assert output == expected


class FromStringToIntegerTest(unittest.TestCase):

    def test__from_string_to_integer_default(self):

        data = '1,2,3,4,5'

        expected = np.array([
            1, 2, 3, 4, 5
        ])

        output = _from_string_to_integer(data)

        np.testing.assert_equal(output, expected)

    def test__from_string_to_integer_trunc_all(self):

        data = '1,2,3,4,5'

        expected = np.array([
            1, 2, 3, 4, 5
        ])

        output = _from_string_to_integer(data, trunc=5)

        np.testing.assert_equal(output, expected)

    def test__from_string_to_integer_trunc_two(self):

        data = '134,252,3,412,51'

        expected = np.array([
            134, 252
        ])

        output = _from_string_to_integer(data, trunc=2)

        np.testing.assert_equal(output, expected)

    def test__from_string_to_integer_ignore(self):

        data = '1 , 2!e , 3,4,5'

        expected = np.array([
            1, 3, 4, 5
        ])

        output = _from_string_to_integer(data, errors='ignore')

        np.testing.assert_equal(output, expected)

    def test__from_string_to_integer_filter(self):

        data = '1 , 2!e , 3,4,5'

        expected = np.array([
            1, 2, 3, 4, 5
        ])

        output = _from_string_to_integer(data, errors='filter')

        np.testing.assert_equal(output, expected)

    def test__from_string_to_integer_coerce(self):

        data = '1 , 2!e , 3,4,5'

        expected = np.array([
            1, np.nan, 3, 4, 5
        ])

        output = _from_string_to_integer(data, errors='coerce')

        np.testing.assert_equal(output, expected)

    def test__from_string_to_integer_raise(self):

        data = '1 , 2!e , 3,4,5'

        with pytest.raises(ValueError):
            _from_string_to_integer(data, errors='raise')

    def test__from_string_to_integer_error(self):

        data = '1 , 2 , 3,4,5'

        with pytest.raises(KeyError):
            _from_string_to_integer(data, errors='unknown')


def test_format_as_integer_one_list():
    data = ['1,2,3,4,5', '6,7,8,9,10']

    with pytest.raises(ValueError):
        format_as_integer(data)


def test_format_as_integer_list_of_list():
    data = [['1,2,3,4,5', '6,7,8,9,10']]

    expected = np.array([
        [[1, 2, 3, 4, 5], [6, 7, 8, 9, 10]]
    ])

    output = format_as_integer(data)

    np.testing.assert_equal(output, expected)


def test_format_as_integer_2d_shape_mismatch():
    data = [['1,2,3,4,5'], ['1, 294., 3 , j34,5'], ['!232, 23,3,4,5']]

    expected = np.array([
        [np.array([1., 2, 3, 4, 5])],
        [np.array([1., 3, 5])],
        [np.array([23., 3, 4, 5])]
    ], dtype=object)

    output = format_as_integer(data)

    for out, exp in list(zip(output, expected)):
        for o, e in list(zip(out, exp)):
            np.testing.assert_equal(o, e)


def test_format_as_integer_2d_trunc():
    data = [['1,2,3,4,5'], ['1,294.,3,j34,5'], ['!232, 23,3,4,5']]

    expected = np.array([
        [[1, 2]],
        [[1, 3]],
        [[23, 3]]
    ])

    output = format_as_integer(data, trunc=2)

    np.testing.assert_equal(output, expected)

<<<<<<< HEAD
=======

def test_format_as_integer_3d():
    data = [
        ['1,2,3,4,5', '6,7,8,9,10'],
        ['11,12,13,14,15', '16,17,18,19,20']
    ]

    expected = np.array([
        [[1, 2, 3, 4, 5], [6, 7, 8, 9, 10]],
        [[11, 12, 13, 14, 15], [16, 17, 18, 19, 20]]
    ])

    output = format_as_integer(data)

    np.testing.assert_equal(output, expected)


>>>>>>> 1d919352
class Float2ScalarTest(unittest.TestCase):

    def test_transform_default(self):
        converter = Float2Scalar()

        data = np.array([
            1.05, 2., 3.1, 4.8342, 5, 0
        ])
        expected = np.array([
            105, 200, 310, 483, 500, 0
        ])
        print(converter)

        converter.fit(data)
        output, minimum = converter.transform(data)

        assert converter.decimal == 2
        assert converter.rescale is True
        assert converter.minimum == 0

        np.testing.assert_array_equal(output, expected)

    def test_transform_decimal_zero(self):
        converter = Float2Scalar(decimal=0)

        data = np.array([
            1.05, 2., 3.1, 4.8342, 5, 0
        ])
        expected = np.array([
            1, 2, 3, 4, 5, 0
        ])

        converter.fit(data)
        output, minimum = converter.transform(data)

        assert converter.decimal == 0
        assert converter.rescale is True
        assert converter.minimum == 0

        np.testing.assert_array_equal(output, expected)

    def test_transform_minimum_not_zero(self):
        converter = Float2Scalar()

        data = np.array([
            1.05, 2., 3.1, 4.8342, 5
        ])
        expected = np.array([
            0, 95, 204, 378, 395
        ])

        converter.fit(data)
        output, minimum = converter.transform(data)

        assert converter.decimal == 2
        assert converter.rescale is True
        assert converter.minimum == 1.05

        np.testing.assert_array_equal(output, expected)

    def test_transform_rescale_false(self):
        converter = Float2Scalar(rescale=False)

        data = np.array([
            1.05, 2., 3.1, 4.8342, 5
        ])
        expected = np.array([
            105, 200, 310, 483, 500
        ])

        converter.fit(data)
        output, minimum = converter.transform(data)

        assert converter.decimal == 2
        assert converter.rescale is False
        assert converter.minimum == 1.05

        np.testing.assert_array_equal(output, expected)

    def test_transform_negative(self):
        converter = Float2Scalar()

        data = np.array([
            1.05, 2., 3.1, 4.8342, 5, -2
        ])
        expected = np.array([
            305, 400, 509, 683, 700, 0
        ])

        converter.fit(data)
        output, minimum = converter.transform(data)

        assert converter.decimal == 2
        assert converter.rescale is True
        assert converter.minimum == -2

        np.testing.assert_array_equal(output, expected)

    def test_transform_fit_different(self):
        converter = Float2Scalar()

        data = np.array([
            1.05, 2., 3.1, 4.8342, 5
        ])
        expected = np.array([
            55, 150, 260, 433, 450
        ])

        converter.fit([7, 3, 0.5])
        output, minimum = converter.transform(data)

        assert converter.decimal == 2
        assert converter.rescale is True
        assert converter.minimum == 0.5

        np.testing.assert_array_equal(output, expected)


class Scalar2FloatTest(unittest.TestCase):

    def test_transform_default(self):
        converter = Scalar2Float()

        data = np.array([
            105, 200, 310, 483, 500, 0
        ])
        expected = np.array([
            1.05, 2., 3.1, 4.83, 5, 0
        ])

        output = converter.transform(data)

        assert converter.decimal == 2

        np.testing.assert_array_equal(output, expected)

    def test_transform_decimal_zero(self):
        converter = Scalar2Float(decimal=0)

        data = np.array([
            1, 2, 3, 4, 5, 0
        ])
        expected = np.array([
            1., 2., 3., 4., 5., 0.
        ])

        output = converter.transform(data)

        assert converter.decimal == 0

        np.testing.assert_array_equal(output, expected)

    def test_transform_minimum_not_zero(self):
        converter = Scalar2Float()

        data = np.array([
            105, 200, 310, 483, 500, 0
        ])
        expected = np.array([
            0.05, 1., 2.1, 3.83, 4., -1.
        ])

        output = converter.transform(data, minimum=-1)

        assert converter.decimal == 2

        np.testing.assert_allclose(output, expected)


def test_float2scalar_scalar2float_integration():
    decimal = 2
    rescale = True

    float2scalar = Float2Scalar(decimal, rescale)

    data = np.array([
        1.05, 2., 3.1, 4.8342, 5, -1
    ])

    expected = np.array([
        1.05, 2., 3.10, 4.83, 5., -1.
    ])

    float2scalar.fit(data)
    transformed, minimum = float2scalar.transform(data)

    scalar2float = Scalar2Float(decimal)

    output = scalar2float.transform(transformed, minimum)

    np.testing.assert_allclose(output, expected, rtol=1e-2)<|MERGE_RESOLUTION|>--- conflicted
+++ resolved
@@ -199,8 +199,6 @@
 
     np.testing.assert_equal(output, expected)
 
-<<<<<<< HEAD
-=======
 
 def test_format_as_integer_3d():
     data = [
@@ -218,7 +216,6 @@
     np.testing.assert_equal(output, expected)
 
 
->>>>>>> 1d919352
 class Float2ScalarTest(unittest.TestCase):
 
     def test_transform_default(self):
