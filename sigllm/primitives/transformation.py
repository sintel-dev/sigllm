--- conflicted
+++ resolved
@@ -10,12 +10,8 @@
 import numpy as np
 
 
-def format_as_string(X, sep=',', space=False):
-<<<<<<< HEAD
+def format_as_string(values, sep=',', space=False):
     """Format values to a list of string.
-=======
-    """Format X to a list of string.
->>>>>>> b764a0da
 
     Transform a 2-D array of integers to a list of strings,
     seperated by the indicated seperator and space.
@@ -38,13 +34,7 @@
 
         return text
 
-<<<<<<< HEAD
-    return np.apply_along_axis(_as_string, axis=1, arr=X)
-=======
-    results = list(map(_as_string, X))
-
-    return np.array(results)
->>>>>>> b764a0da
+    return np.apply_along_axis(_as_string, axis=1, arr=values)
 
 
 def _from_string_to_integer(text, sep=',', trunc=None, errors='ignore'):
