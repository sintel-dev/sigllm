--- conflicted
+++ resolved
@@ -14,10 +14,6 @@
 
 
 def _clean_response(text):
-<<<<<<< HEAD
-    print(text)
-=======
->>>>>>> c7d752ea
     text = text.strip().lower()
     text = re.sub(r',+', ',', text)
 
@@ -82,10 +78,6 @@
 
     result = []
     for response_list in X:
-<<<<<<< HEAD
-        print(response_list)
-=======
->>>>>>> c7d752ea
         parsed_list = [method(response) for response in response_list]
         result.append(parsed_list)
 
