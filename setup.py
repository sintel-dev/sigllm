--- conflicted
+++ resolved
@@ -117,10 +117,6 @@
     test_suite='tests',
     tests_require=tests_require,
     url='https://github.com/sintel-dev/sigllm',
-<<<<<<< HEAD
-    version='0.0.1',
-=======
     version='0.0.2.dev1',
->>>>>>> ddaaceeb
     zip_safe=False,
 )